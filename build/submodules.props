<Project>
  <ItemDefinitionGroup>
    <Repository>
      <Build>true</Build>

      <!--
        Specifies the ruleset used to determine if a repo should build in a patch update, or not.
        The default is ProductChangesOnly.

        Rulesets:
          ProductChangeOnly
            Only produce new package versions if there were changes to product code.
            Examples: this is the default. Most repos should use this policy.

          CascadeVersion
            Produce new package versions if there were changes to product code, or if one of the package dependencies has updated.
            Examples: metapackages which are not top-level, but should still be used to help users get the latest transitive set of dependencies

          AlwaysUpdate
            Packages should update in every patch.
            Examples: top-level metapackages and templates.

       -->
      <PatchPolicy>ProductChangesOnly</PatchPolicy>
      <RootPath></RootPath>
    </Repository>
    <ShippedRepository>
      <Build>false</Build>
      <PatchPolicy>ProductChangesOnly</PatchPolicy>
      <RootPath></RootPath>
    </ShippedRepository>
  </ItemDefinitionGroup>

  <PropertyGroup>
    <TestsRequiredTheSharedRuntime Condition="'$(RepositoryToBuild)' == 'Templating'">true</TestsRequiredTheSharedRuntime>
  </PropertyGroup>

  <ItemGroup>
    <Repository Include="AADIntegration" />
    <Repository Include="AzureIntegration" />
    <Repository Include="Components" />
    <Repository Include="Identity" />
    <Repository Include="JavaScriptServices" />
    <Repository Include="Mvc" />
    <Repository Include="Razor" />
    <Repository Include="Security" />
    <Repository Include="SignalR" />
    <Repository Include="Templating" PatchPolicy="AlwaysUpdateAndCascadeVersions" />

    <!-- Test-only repos -->
<<<<<<< HEAD
    <Repository Include="AuthSamples" PatchPolicy="AlwaysUpdateAndCascadeVersions" />
    <Repository Include="MusicStore"  PatchPolicy="AlwaysUpdateAndCascadeVersions" />
    <Repository Include="ServerTests" PatchPolicy="AlwaysUpdateAndCascadeVersions" />
=======
    <Repository Include="AuthSamples" RootPath="$(RepositoryRoot)src\AuthSamples\" PatchPolicy="AlwaysUpdateAndCascadeVersions" />
    <Repository Include="MusicStore" RootPath="$(RepositoryRoot)src\MusicStore\" PatchPolicy="AlwaysUpdateAndCascadeVersions" />
    <Repository Include="ServerTests" RootPath="$(RepositoryRoot)src\ServerTests\" PatchPolicy="AlwaysUpdateAndCascadeVersions" />
  </ItemGroup>

  <ItemGroup>
    <ShippedRepository Include="AADIntegration" RootPath="$(RepositoryRoot)src\AADIntegration\" />
    <ShippedRepository Include="AzureIntegration" RootPath="$(RepositoryRoot)src\AzureIntegration\" />
    <ShippedRepository Include="Identity" RootPath="$(RepositoryRoot)src\Identity\" />
    <ShippedRepository Include="JavaScriptServices" RootPath="$(RepositoryRoot)src\JavaScriptServices\" />
    <ShippedRepository Include="MetaPackages" RootPath="$(RepositoryRoot)src\MetaPackages\" PatchPolicy="CascadeVersions" />
    <ShippedRepository Include="Mvc" RootPath="$(RepositoryRoot)src\Mvc\" />
    <ShippedRepository Include="MvcPrecompilation" RootPath="$(RepositoryRoot)src\MvcPrecompilation\" />
    <ShippedRepository Include="Razor" RootPath="$(RepositoryRoot)src\Razor\" />
    <ShippedRepository Include="SignalR" RootPath="$(RepositoryRoot)src\SignalR\" />
>>>>>>> da72ac62
  </ItemGroup>
</Project><|MERGE_RESOLUTION|>--- conflicted
+++ resolved
@@ -43,31 +43,12 @@
     <Repository Include="JavaScriptServices" />
     <Repository Include="Mvc" />
     <Repository Include="Razor" />
-    <Repository Include="Security" />
     <Repository Include="SignalR" />
     <Repository Include="Templating" PatchPolicy="AlwaysUpdateAndCascadeVersions" />
 
     <!-- Test-only repos -->
-<<<<<<< HEAD
     <Repository Include="AuthSamples" PatchPolicy="AlwaysUpdateAndCascadeVersions" />
     <Repository Include="MusicStore"  PatchPolicy="AlwaysUpdateAndCascadeVersions" />
     <Repository Include="ServerTests" PatchPolicy="AlwaysUpdateAndCascadeVersions" />
-=======
-    <Repository Include="AuthSamples" RootPath="$(RepositoryRoot)src\AuthSamples\" PatchPolicy="AlwaysUpdateAndCascadeVersions" />
-    <Repository Include="MusicStore" RootPath="$(RepositoryRoot)src\MusicStore\" PatchPolicy="AlwaysUpdateAndCascadeVersions" />
-    <Repository Include="ServerTests" RootPath="$(RepositoryRoot)src\ServerTests\" PatchPolicy="AlwaysUpdateAndCascadeVersions" />
-  </ItemGroup>
-
-  <ItemGroup>
-    <ShippedRepository Include="AADIntegration" RootPath="$(RepositoryRoot)src\AADIntegration\" />
-    <ShippedRepository Include="AzureIntegration" RootPath="$(RepositoryRoot)src\AzureIntegration\" />
-    <ShippedRepository Include="Identity" RootPath="$(RepositoryRoot)src\Identity\" />
-    <ShippedRepository Include="JavaScriptServices" RootPath="$(RepositoryRoot)src\JavaScriptServices\" />
-    <ShippedRepository Include="MetaPackages" RootPath="$(RepositoryRoot)src\MetaPackages\" PatchPolicy="CascadeVersions" />
-    <ShippedRepository Include="Mvc" RootPath="$(RepositoryRoot)src\Mvc\" />
-    <ShippedRepository Include="MvcPrecompilation" RootPath="$(RepositoryRoot)src\MvcPrecompilation\" />
-    <ShippedRepository Include="Razor" RootPath="$(RepositoryRoot)src\Razor\" />
-    <ShippedRepository Include="SignalR" RootPath="$(RepositoryRoot)src\SignalR\" />
->>>>>>> da72ac62
   </ItemGroup>
 </Project>