// Copyright (c) .NET Foundation. All rights reserved.
// Licensed under the Apache License, Version 2.0. See License.txt in the project root for license information.

using System;
using System.Collections.Concurrent;
using System.Diagnostics;
using System.IO;
using System.Linq;
using System.Reflection;
using System.Runtime.InteropServices;
using System.Threading.Tasks;
using OpenQA.Selenium;
using OpenQA.Selenium.Chrome;
using OpenQA.Selenium.Remote;
using Xunit;
using Xunit.Abstractions;

namespace Microsoft.AspNetCore.E2ETesting
{
    public class BrowserFixture : IAsyncLifetime
    {
        private ConcurrentDictionary<string, Task<(IWebDriver browser, ILogs log)>> _browsers = new ConcurrentDictionary<string, Task<(IWebDriver, ILogs)>>();

        public BrowserFixture(IMessageSink diagnosticsMessageSink)
        {
            DiagnosticsMessageSink = diagnosticsMessageSink;
        }

        public ILogs Logs { get; private set; }

        public IMessageSink DiagnosticsMessageSink { get; }

        public static void EnforceSupportedConfigurations()
        {
            // Do not change the current platform support without explicit approval.
            Assert.False(
                RuntimeInformation.IsOSPlatform(OSPlatform.Windows) && RuntimeInformation.ProcessArchitecture == Architecture.X64,
                "Selenium tests should be running in this platform.");
        }

        public static bool IsHostAutomationSupported()
        {
            // We emit an assemblymetadata attribute that reflects the value of SeleniumE2ETestsSupported at build
            // time and we use that to conditionally skip Selenium tests parts.
            var attribute = typeof(BrowserFixture).Assembly.GetCustomAttributes<AssemblyMetadataAttribute>()
                .SingleOrDefault(a => a.Key == "Microsoft.AspNetCore.Testing.Selenium.Supported");
            var attributeValue = attribute != null ? bool.Parse(attribute.Value) : false;

            // The environment variable below can be set up before running the tests so as to override the default
            // value provided in the attribute.
            var environmentOverride = Environment
                .GetEnvironmentVariable("MICROSOFT_ASPNETCORE_TESTING_SELENIUM_SUPPORTED");
            var environmentOverrideValue = !string.IsNullOrWhiteSpace(environmentOverride) ? bool.Parse(attribute.Value) : false;

            if (environmentOverride != null)
            {
                return environmentOverrideValue;
            }
            else
            {
                return attributeValue;
            }
        }

        public async Task DisposeAsync()
        {
            var browsers = await Task.WhenAll(_browsers.Values);
            foreach (var (browser, log) in browsers)
            {
                browser.Dispose();
            }

            await DeleteBrowserUserProfileDirectoriesAsync();
        }

        private async Task DeleteBrowserUserProfileDirectoriesAsync()
        {
            foreach (var context in _browsers.Keys)
            {
                var userProfileDirectory = UserProfileDirectory(context);
                if (!string.IsNullOrEmpty(userProfileDirectory) && Directory.Exists(userProfileDirectory))
                {
                    var attemptCount = 0;
                    while (true)
                    {
                        try
                        {
                            Directory.Delete(userProfileDirectory, recursive: true);
                            break;
                        }
                        catch (UnauthorizedAccessException ex)
                        {
                            attemptCount++;
                            if (attemptCount < 5)
                            {
                                Console.WriteLine($"Failed to delete browser profile directory '{userProfileDirectory}': '{ex}'. Will retry.");
                                await Task.Delay(2000);
                            }
                            else
                            {
                                throw;
                            }
                        }
                    }
                }
            }
        }

        public Task<(IWebDriver, ILogs)> GetOrCreateBrowserAsync(ITestOutputHelper output, string isolationContext = "")
        {
            Func<string, ITestOutputHelper, Task<(IWebDriver, ILogs)>> createBrowserFunc;
            if (E2ETestOptions.Instance.SauceTest)
            {
                createBrowserFunc = CreateSauceBrowserAsync;
<<<<<<< HEAD
=======
            }
            else
            {
                if (!IsHostAutomationSupported())
                {
                    output.WriteLine($"{nameof(BrowserFixture)}: Host does not support browser automation.");
                    return Task.FromResult<(IWebDriver, ILogs)>(default);
                }

                createBrowserFunc = CreateBrowserAsync;
>>>>>>> 158126c2
            }
            else
            {
                if (!IsHostAutomationSupported())
                {
                    output.WriteLine($"{nameof(BrowserFixture)}: Host does not support browser automation.");
                    return Task.FromResult<(IWebDriver, ILogs)>(default);
                }

<<<<<<< HEAD
                createBrowserFunc = CreateBrowserAsync;
            }

=======
>>>>>>> 158126c2

            return _browsers.GetOrAdd(isolationContext, createBrowserFunc, output);
        }

        public Task InitializeAsync() => Task.CompletedTask;

        private async Task<(IWebDriver browser, ILogs log)> CreateBrowserAsync(string context, ITestOutputHelper output)
        {
            var opts = new ChromeOptions();

            // Comment this out if you want to watch or interact with the browser (e.g., for debugging)
            if (!Debugger.IsAttached)
            {
                opts.AddArgument("--headless");
            }

            // Log errors
            opts.SetLoggingPreference(LogType.Browser, LogLevel.All);

            // On Windows/Linux, we don't need to set opts.BinaryLocation
            // But for Travis Mac builds we do
            var binaryLocation = Environment.GetEnvironmentVariable("TEST_CHROME_BINARY");
            if (!string.IsNullOrEmpty(binaryLocation))
            {
                opts.BinaryLocation = binaryLocation;
                output.WriteLine($"Set {nameof(ChromeOptions)}.{nameof(opts.BinaryLocation)} to {binaryLocation}");
            }

            var userProfileDirectory = UserProfileDirectory(context);
            if (!string.IsNullOrEmpty(userProfileDirectory))
            {
                Directory.CreateDirectory(userProfileDirectory);
                opts.AddArgument($"--user-data-dir={userProfileDirectory}");
            }

            var instance = await SeleniumStandaloneServer.GetInstanceAsync(output);

            var attempt = 0;
            const int maxAttempts = 3;
            do
            {
                try
                {
                    // The driver opens the browser window and tries to connect to it on the constructor.
                    // Under heavy load, this can cause issues
                    // To prevent this we let the client attempt several times to connect to the server, increasing
                    // the max allowed timeout for a command on each attempt linearly.
                    // This can also be caused if many tests are running concurrently, we might want to manage
                    // chrome and chromedriver instances more aggresively if we have to.
                    // Additionally, if we think the selenium server has become irresponsive, we could spin up
                    // replace the current selenium server instance and let a new instance take over for the
                    // remaining tests.
                    var driver = new RemoteWebDriver(
                        instance.Uri,
                        opts.ToCapabilities(),
                        TimeSpan.FromSeconds(60).Add(TimeSpan.FromSeconds(attempt * 60)));

                    driver.Manage().Timeouts().ImplicitWait = TimeSpan.FromSeconds(1);
                    var logs = new RemoteLogs(driver);

                    return (driver, logs);
                }
                catch (Exception ex)
                {
                    output.WriteLine($"Error initializing RemoteWebDriver: {ex.Message}");
                }

                attempt++;

            } while (attempt < maxAttempts);

            throw new InvalidOperationException("Couldn't create a Selenium remote driver client. The server is irresponsive");
        }

<<<<<<< HEAD
=======
        private string UserProfileDirectory(string context)
        {
            if (string.IsNullOrEmpty(context))
            {
                return null;
            }

            return Path.Combine(Path.GetTempPath(), "BrowserFixtureUserProfiles", context);
        }

>>>>>>> 158126c2
        private async Task<(IWebDriver browser, ILogs log)> CreateSauceBrowserAsync(string context, ITestOutputHelper output)
        {
            var sauce = E2ETestOptions.Instance.Sauce;

            if (sauce == null ||
                string.IsNullOrEmpty(sauce.TestName) ||
                string.IsNullOrEmpty(sauce.Username) ||
                string.IsNullOrEmpty(sauce.AccessKey) ||
                string.IsNullOrEmpty(sauce.TunnelIdentifier) ||
                string.IsNullOrEmpty(sauce.PlatformName) ||
                string.IsNullOrEmpty(sauce.BrowserName))
            {
                throw new InvalidOperationException("Required SauceLabs environment variables not set.");
            }

            var name = sauce.TestName;
            if (!string.IsNullOrEmpty(context))
            {
                name = $"{name} - {context}";
            }

            var capabilities = new DesiredCapabilities();

            // Required config
            capabilities.SetCapability("username", sauce.Username);
            capabilities.SetCapability("accessKey", sauce.AccessKey);
            capabilities.SetCapability("tunnelIdentifier", sauce.TunnelIdentifier);
            capabilities.SetCapability("name", name);

            if (!string.IsNullOrEmpty(sauce.BrowserName))
            {
                capabilities.SetCapability("browserName", sauce.BrowserName);
            }

            if (!string.IsNullOrEmpty(sauce.PlatformVersion))
            {
                capabilities.SetCapability("platformName", sauce.PlatformName);
                capabilities.SetCapability("platformVersion", sauce.PlatformVersion);
            }
            else
            {
                // In some cases (like macOS), SauceLabs expects us to set "platform" instead of "platformName".
                capabilities.SetCapability("platform", sauce.PlatformName);
            }

            if (!string.IsNullOrEmpty(sauce.BrowserVersion))
            {
                capabilities.SetCapability("browserVersion", sauce.BrowserVersion);
            }

            if (!string.IsNullOrEmpty(sauce.DeviceName))
            {
                capabilities.SetCapability("deviceName", sauce.DeviceName);
            }

            if (!string.IsNullOrEmpty(sauce.DeviceOrientation))
            {
                capabilities.SetCapability("deviceOrientation", sauce.DeviceOrientation);
            }

            if (!string.IsNullOrEmpty(sauce.AppiumVersion))
            {
                capabilities.SetCapability("appiumVersion", sauce.AppiumVersion);
            }

            if (!string.IsNullOrEmpty(sauce.SeleniumVersion))
            {
                capabilities.SetCapability("seleniumVersion", sauce.SeleniumVersion);
            }

            await SauceConnectServer.StartAsync(output);

            var attempt = 0;
            const int maxAttempts = 3;
            do
            {
                try
                {
                    // Attempt to create a new browser in SauceLabs.
                    var driver = new RemoteWebDriver(
                        new Uri("http://localhost:4445/wd/hub"),
                        capabilities,
                        TimeSpan.FromSeconds(60).Add(TimeSpan.FromSeconds(attempt * 60)));

                    driver.Manage().Timeouts().ImplicitWait = TimeSpan.FromSeconds(1);
                    var logs = new RemoteLogs(driver);

                    return (driver, logs);
                }
                catch (Exception ex)
                {
                    output.WriteLine($"Error initializing RemoteWebDriver: {ex.Message}");
                }

                attempt++;

            } while (attempt < maxAttempts);

            throw new InvalidOperationException("Couldn't create a SauceLabs remote driver client.");
        }
    }
}<|MERGE_RESOLUTION|>--- conflicted
+++ resolved
@@ -112,8 +112,6 @@
             if (E2ETestOptions.Instance.SauceTest)
             {
                 createBrowserFunc = CreateSauceBrowserAsync;
-<<<<<<< HEAD
-=======
             }
             else
             {
@@ -124,22 +122,8 @@
                 }
 
                 createBrowserFunc = CreateBrowserAsync;
->>>>>>> 158126c2
-            }
-            else
-            {
-                if (!IsHostAutomationSupported())
-                {
-                    output.WriteLine($"{nameof(BrowserFixture)}: Host does not support browser automation.");
-                    return Task.FromResult<(IWebDriver, ILogs)>(default);
-                }
-
-<<<<<<< HEAD
-                createBrowserFunc = CreateBrowserAsync;
-            }
-
-=======
->>>>>>> 158126c2
+            }
+
 
             return _browsers.GetOrAdd(isolationContext, createBrowserFunc, output);
         }
@@ -214,8 +198,6 @@
             throw new InvalidOperationException("Couldn't create a Selenium remote driver client. The server is irresponsive");
         }
 
-<<<<<<< HEAD
-=======
         private string UserProfileDirectory(string context)
         {
             if (string.IsNullOrEmpty(context))
@@ -226,7 +208,6 @@
             return Path.Combine(Path.GetTempPath(), "BrowserFixtureUserProfiles", context);
         }
 
->>>>>>> 158126c2
         private async Task<(IWebDriver browser, ILogs log)> CreateSauceBrowserAsync(string context, ITestOutputHelper output)
         {
             var sauce = E2ETestOptions.Instance.Sauce;
