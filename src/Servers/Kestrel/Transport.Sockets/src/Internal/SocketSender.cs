// Licensed to the .NET Foundation under one or more agreements.
// The .NET Foundation licenses this file to you under the MIT license.

using System.Buffers;
using System.Diagnostics;
using System.IO.Pipelines;
using System.Net.Sockets;
using System.Runtime.InteropServices;

namespace Microsoft.AspNetCore.Server.Kestrel.Transport.Sockets.Internal;

internal sealed class SocketSender : SocketAwaitableEventArgs
{
    private List<ArraySegment<byte>>? _bufferList;

    public SocketSender(PipeScheduler scheduler) : base(scheduler)
    {
    }

<<<<<<< HEAD
    public ValueTask<SocketOperationResult> SendAsync(Socket socket, in ReadOnlySequence<byte> buffers)
=======
    public ValueTask<int> SendAsync(Socket socket, in ReadOnlySequence<byte> buffers)
>>>>>>> bc827125
    {
        if (buffers.IsSingleSegment)
        {
            return SendAsync(socket, buffers.First);
        }

        SetBufferList(buffers);

        if (socket.SendAsync(this))
        {
<<<<<<< HEAD
            return new ValueTask<SocketOperationResult>(this, 0);
=======
            return new ValueTask<int>(this, 0);
>>>>>>> bc827125
        }

        var bytesTransferred = BytesTransferred;
        var error = SocketError;

<<<<<<< HEAD
        return error == SocketError.Success
            ? new ValueTask<SocketOperationResult>(new SocketOperationResult(bytesTransferred))
            : new ValueTask<SocketOperationResult>(new SocketOperationResult(CreateException(error)))
            ;
=======
        return error == SocketError.Success ?
            new ValueTask<int>(bytesTransferred) :
           ValueTask.FromException<int>(CreateException(error));
>>>>>>> bc827125
    }

    public void Reset()
    {
        // We clear the buffer and buffer list before we put it back into the pool
        // it's a small performance hit but it removes the confusion when looking at dumps to see this still
        // holds onto the buffer when it's back in the pool
        if (BufferList != null)
        {
            BufferList = null;

            _bufferList?.Clear();
        }
        else
        {
            SetBuffer(null, 0, 0);
        }
    }

<<<<<<< HEAD
    private ValueTask<SocketOperationResult> SendAsync(Socket socket, ReadOnlyMemory<byte> memory)
=======
    private ValueTask<int> SendAsync(Socket socket, ReadOnlyMemory<byte> memory)
>>>>>>> bc827125
    {
        SetBuffer(MemoryMarshal.AsMemory(memory));

        if (socket.SendAsync(this))
        {
<<<<<<< HEAD
            return new ValueTask<SocketOperationResult>(this, 0);
=======
            return new ValueTask<int>(this, 0);
>>>>>>> bc827125
        }

        var bytesTransferred = BytesTransferred;
        var error = SocketError;

<<<<<<< HEAD
        return error == SocketError.Success
            ? new ValueTask<SocketOperationResult>(new SocketOperationResult(bytesTransferred))
            : new ValueTask<SocketOperationResult>(new SocketOperationResult(CreateException(error)))
            ;
=======
        return error == SocketError.Success ?
            new ValueTask<int>(bytesTransferred) :
           ValueTask.FromException<int>(CreateException(error));
>>>>>>> bc827125
    }

    private void SetBufferList(in ReadOnlySequence<byte> buffer)
    {
        Debug.Assert(!buffer.IsEmpty);
        Debug.Assert(!buffer.IsSingleSegment);

        if (_bufferList == null)
        {
            _bufferList = new List<ArraySegment<byte>>();
        }

        foreach (var b in buffer)
        {
            _bufferList.Add(b.GetArray());
        }

        // The act of setting this list, sets the buffers in the internal buffer list
        BufferList = _bufferList;
    }
}<|MERGE_RESOLUTION|>--- conflicted
+++ resolved
@@ -17,11 +17,7 @@
     {
     }
 
-<<<<<<< HEAD
     public ValueTask<SocketOperationResult> SendAsync(Socket socket, in ReadOnlySequence<byte> buffers)
-=======
-    public ValueTask<int> SendAsync(Socket socket, in ReadOnlySequence<byte> buffers)
->>>>>>> bc827125
     {
         if (buffers.IsSingleSegment)
         {
@@ -32,26 +28,15 @@
 
         if (socket.SendAsync(this))
         {
-<<<<<<< HEAD
             return new ValueTask<SocketOperationResult>(this, 0);
-=======
-            return new ValueTask<int>(this, 0);
->>>>>>> bc827125
         }
 
         var bytesTransferred = BytesTransferred;
         var error = SocketError;
 
-<<<<<<< HEAD
         return error == SocketError.Success
             ? new ValueTask<SocketOperationResult>(new SocketOperationResult(bytesTransferred))
-            : new ValueTask<SocketOperationResult>(new SocketOperationResult(CreateException(error)))
-            ;
-=======
-        return error == SocketError.Success ?
-            new ValueTask<int>(bytesTransferred) :
-           ValueTask.FromException<int>(CreateException(error));
->>>>>>> bc827125
+            : new ValueTask<SocketOperationResult>(new SocketOperationResult(CreateException(error)));
     }
 
     public void Reset()
@@ -71,36 +56,21 @@
         }
     }
 
-<<<<<<< HEAD
     private ValueTask<SocketOperationResult> SendAsync(Socket socket, ReadOnlyMemory<byte> memory)
-=======
-    private ValueTask<int> SendAsync(Socket socket, ReadOnlyMemory<byte> memory)
->>>>>>> bc827125
     {
         SetBuffer(MemoryMarshal.AsMemory(memory));
 
         if (socket.SendAsync(this))
         {
-<<<<<<< HEAD
             return new ValueTask<SocketOperationResult>(this, 0);
-=======
-            return new ValueTask<int>(this, 0);
->>>>>>> bc827125
         }
 
         var bytesTransferred = BytesTransferred;
         var error = SocketError;
 
-<<<<<<< HEAD
         return error == SocketError.Success
             ? new ValueTask<SocketOperationResult>(new SocketOperationResult(bytesTransferred))
-            : new ValueTask<SocketOperationResult>(new SocketOperationResult(CreateException(error)))
-            ;
-=======
-        return error == SocketError.Success ?
-            new ValueTask<int>(bytesTransferred) :
-           ValueTask.FromException<int>(CreateException(error));
->>>>>>> bc827125
+            : new ValueTask<SocketOperationResult>(new SocketOperationResult(CreateException(error)));
     }
 
     private void SetBufferList(in ReadOnlySequence<byte> buffer)
