--- conflicted
+++ resolved
@@ -15,11 +15,7 @@
     <Reference Include="Microsoft.Azure.Storage.Blob" />
   </ItemGroup>
 
-<<<<<<< HEAD
   <ItemGroup Condition="'$(AspNetCoreMajorMinorVersion)' == '5.0'">
-=======
-  <ItemGroup Condition="'$(AspNetCoreMajorMinorVersion)' == '3.1'">
->>>>>>> d19093ec
     <!-- This dependency was replaced by Microsoft.Azure.Storage.Blob between 3.0 and 2.2. This suppression can be removed after 3.0 is complete. -->
     <SuppressBaselineReference Include="WindowsAzure.Storage" />
     <Reference Include="Microsoft.Data.OData" />
